--- conflicted
+++ resolved
@@ -48,10 +48,7 @@
     
 '''
 import logging
-<<<<<<< HEAD
-=======
 import requests
->>>>>>> 4debffb7
 
 logger = logging.getLogger(__name__)
 
