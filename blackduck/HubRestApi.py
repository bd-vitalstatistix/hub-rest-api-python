--- conflicted
+++ resolved
@@ -2,6 +2,7 @@
 Created on Jul 6, 2018
 
 @author: kumykov
+@contributors: gsnyder2007, AR-Calder
 
 Wrapper for common HUB API queries. 
 Upon initialization Bearer tocken is obtained and used for all subsequent calls
@@ -162,1629 +163,6 @@
             self.version_info = {'version': '3'} # assume it's v3 since all versions after 3 supported version info
 
         self.bd_major_version = self._get_major_version()
-<<<<<<< HEAD
-=======
-        
-    def read_config(self):
-        try:
-            with open('.restconfig.json','r') as f:
-                self.config = json.load(f)
-        except:
-            logging.error(f"Unable to load configuration from '.restconfig.json'. Make sure you create one with proper connection and authentication values for your Black Duck server")
-            raise
-            
-    def write_config(self):
-        with open(self.configfile,'w') as f:
-            json.dump(self.config, f, indent=3)
-          
-    def get_auth_token(self):
-        api_token = self.config.get('api_token', False)
-        if api_token:
-            authendpoint = "/api/tokens/authenticate"
-            url = self.config['baseurl'] + authendpoint
-            session = requests.session()
-            response = session.post(
-                url, 
-                data={}, 
-                headers={'Authorization': 'token {}'.format(api_token)}, 
-                verify=not self.config['insecure']
-            )
-            csrf_token = response.headers['X-CSRF-TOKEN']
-            try:
-              bearer_token = json.loads(response.content.decode('utf-8'))['bearerToken']
-            except json.decoder.JSONDecodeError as e:
-              logger.exception("Authentication failure, could not obtain bearer token")
-              raise Exception("Failed to obtain bearer token, check for valid authentication token")
-            return (bearer_token, csrf_token, None)
-        else:
-            authendpoint="/j_spring_security_check"
-            url = self.config['baseurl'] + authendpoint
-            session=requests.session()
-            credentials = dict()
-            credentials['j_username'] = self.config['username']
-            credentials['j_password'] = self.config['password']
-            response = session.post(url, credentials, verify= not self.config['insecure'])
-            cookie = response.headers['Set-Cookie']
-            token = cookie[cookie.index('=')+1:cookie.index(';')]
-        return (token, None, cookie)
-    
-    def _get_hub_rest_api_version_info(self):
-        '''Get the version info from the server, if available
-        '''
-        session = requests.session()
-        url = self.config['baseurl'] + "/api/current-version"
-        response = session.get(url, verify = not self.config['insecure'])
-
-        if response.status_code == 200:
-            version_info = response.json()
-            if 'version' in version_info:
-                return version_info
-            else:
-                raise UnknownVersion("Did not find the 'version' key in the response to a successful GET on /api/current-version")
-        else:
-            raise UnknownVersion("Failed to retrieve the version info from {}, status code {}".format(url, response.status_code))
-
-    def _get_major_version(self):
-        return self.version_info['version'].split(".")[0]
-
-    def get_urlbase(self):
-        return self.config['baseurl']
-
-    def get_headers(self):
-        if self.config.get('api_token', False):
-            return {
-                'X-CSRF-TOKEN': self.csrf_token, 
-                'Authorization': 'Bearer {}'.format(self.token), 
-                'Accept': 'application/json',
-                'Content-Type': 'application/json'}
-        else:
-            if self.bd_major_version == "3":
-                return {"Cookie": self.cookie}
-            else:
-                return {"Authorization":"Bearer " + self.token}
-
-    def get_api_version(self):
-        url = self.get_urlbase() + '/api/current-version'
-        response = self.execute_get(url)
-        version = response.json().get('version', 'unknown')
-        return version
-
-    def _get_parameter_string(self, parameters={}):
-        parameter_string = "&".join(["{}={}".format(k,urllib.parse.quote(str(v))) for k,v in sorted(parameters.items(), key=itemgetter(0))])
-        return "?" + parameter_string
-
-    def get_tags_url(self, component_or_project):
-        # Utility method to return the tags URL from either a component or project object
-        url = None
-        for link_d in component_or_project['_meta']['links']:
-            if link_d['rel'] == 'tags':
-                return link_d['href']
-        return url
-
-    def get_link(self, bd_rest_obj, link_name):
-        # returns the URL for the link_name OR None
-        if bd_rest_obj and '_meta' in bd_rest_obj and 'links' in bd_rest_obj['_meta']:
-            for link_obj in bd_rest_obj['_meta']['links']:
-                if 'rel' in link_obj and link_obj['rel'] == link_name:
-                    return link_obj.get('href', None)
-        else:
-            logger.warning("This does not appear to be a BD REST object. It should have ['_meta']['links']")
-
-    def get_limit_paramstring(self, limit):
-        return "?limit={}".format(limit)
-
-    def get_apibase(self):
-        return self.config['baseurl'] + "/api"
-    
-    ###
-    #
-    # Role stuff
-    #
-    ###
-    def _get_role_url(self):
-        return self.config['baseurl'] + "/api/roles"
-
-    def get_roles(self, parameters={}):
-        url = self._get_role_url() + self._get_parameter_string(parameters)
-        response = self.execute_get(url)
-        return response.json()  
-    
-    def get_roles_url_from_user_or_group(self, user_or_group):
-        # Given a user or user group object, return the 'roles' url
-        roles_url = None
-        for endpoint in user_or_group['_meta']['links']:
-            if endpoint['rel'] == "roles":
-                roles_url = endpoint['href']
-        return roles_url
-
-    def get_roles_for_user_or_group(self, user_or_group):
-        roles_url = self.get_roles_url_from_user_or_group(user_or_group)
-        if roles_url:
-            response = self.execute_get(roles_url)
-            return response.json()
-        else:
-            return []
-
-    def get_role_url_by_name(self, role_name):
-        # Return the global (as opposed to project-specific) role URL for this server corresponding to the role name
-        all_roles = self.get_roles()
-        for role in all_roles['items']:
-            if role['name'] == role_name:
-                return role['_meta']['href']
-
-    def assign_role_to_user_or_group(self, role_name, user_or_group):
-        user_or_group_roles_url = self.get_roles_url_from_user_or_group(user_or_group)
-        return self.assign_role_given_role_url(role_name, user_or_group_roles_url)
-
-    def assign_role_given_role_url(self, role_name, user_or_group_role_assignment_url):
-        role_url = self.get_role_url_by_name(role_name)
-        if self.bd_major_version == "3":
-            # A hack to get the assignment to work on v3
-            role_url = role_url.replace("api", "api/internal")
-        data = {"name": role_name, "role": role_url}
-        logger.debug("executing POST to {} with {}".format(
-            user_or_group_role_assignment_url, data))
-        return self.execute_post(user_or_group_role_assignment_url, data = data)
-
-    def delete_role_from_user_or_group(self, role_name, user_or_group):
-        roles = self.get_roles_for_user_or_group(user_or_group)
-        for role in roles['items']:
-            if role['name'] == role_name:
-                self.execute_delete(role['_meta']['href'])
-
-    # def get_current_user_roles(self):
-    #     url = self.config['baseurl'] + "/api/current-user"
-    #     response = self.execute_get(url)
-    #     response = self.get_roles_for_user_or_group(response.json())
-    #     roles_json = response.json()
-    #     return roles_json
-
-    # def current_user_has_role(self, role_name):
-    #     user_roles_obj = self.get_current_user_roles()
-    #     return role_name in [r['name'] for r in user_roles_obj['items']]
-
-    def user_has_role(self, user_or_group, role_name):
-        user_roles_obj = self.get_roles_for_user_or_group(user_or_group)
-        return role_name in [r['name'] for r in user_roles_obj['items']]
-
-    ###
-    #
-    # User stuff
-    #
-    ###
-    def _get_user_url(self):
-        return self.config['baseurl'] + "/api/users"
-
-    def get_users(self, parameters={}):
-        url = self._get_user_url() + self._get_parameter_string(parameters)
-        headers = {'Accept': 'application/vnd.blackducksoftware.user-4+json'}
-        response = self.execute_get(url, custom_headers=headers)
-        return response.json()
-
-    def get_current_user(self):
-        url = self.config['baseurl'] + "/api/current-user"
-        headers = {'Accept': 'application/vnd.blackducksoftware.user-4+json'}
-        response = self.execute_get(url, custom_headers=headers)
-        return response.json()
-
-    def create_user(self, user_json):
-        url = self._get_user_url()
-        location = self._create(url, user_json)
-        return location
-
-    def get_user_by_id(self, user_id):
-        url = self._get_user_url() + "/{}".format(user_id)
-        headers = {'Accept': 'application/vnd.blackducksoftware.user-4+json'}
-        return self.get_user_by_url(url)
-
-    def get_user_by_url(self, user_url):
-        headers = {'Accept': 'application/vnd.blackducksoftware.user-4+json'}
-        response = self.execute_get(user_url, custom_headers=headers)
-        jsondata = response.json()
-        return jsondata
-
-    def update_user_by_id(self, user_id, update_json):
-        url = self._get_user_url() + "/{}".format(user_id)
-        return self.update_user_by_url(url, update_json)
-
-    def update_user_by_url(self, user_url, update_json):
-        return self.execute_put(user_url, update_json)
-
-    def delete_user_by_id(self, user_id):
-        url = self._get_user_url() + "/{}".format(user_id)
-        return self.delete_user_by_url(url)
-
-    def delete_user_by_url(self, user_url):
-        return self.execute_delete(user_url)
-		
-    def reset_user_password(self, user_id, new_password):
-        url = self.config['baseurl'] + "/api/users/" + user_id + "/resetpassword"
-        headers = {'Content-Type':'application/vnd.blackducksoftware.user-1+json', 'Accept': 'application/json'}
-        data = {'password': new_password}
-        return self.execute_put(url, data, headers)
-    
-    def get_last_login(self,sinceDays=60):
-        url = self.config['baseurl'] + "/api/dormant-users"
-        param_string = self._get_parameter_string({'sinceDays': sinceDays})
-        url = "{}{}".format(url, param_string)
-        headers = {'Accept': 'application/vnd.blackducksoftware.user-4+json'}
-        response = self.execute_get(url, custom_headers=headers)
-        return response.json()
-
-    ###
-    #
-    # User group stuff
-    #
-    ###
-    def _get_user_group_url(self):
-        return self.config['baseurl'] + "/api/usergroups"
-
-    def get_user_groups(self, parameters={}):
-        url = self._get_user_group_url() + self._get_parameter_string(parameters)
-        headers = {'Accept': 'application/vnd.blackducksoftware.user-4+json'}
-        response = self.execute_get(url, custom_headers=headers)
-        return response.json()
-
-    def get_user_group_by_name(self, group_name):
-        group_list = self.get_user_groups({"q": f"name:{group_name}"})
-        for group in group_list['items']:
-            if group['name'] == group_name:
-                return group
-
-    def create_user_group(self, user_group_json):
-        if self.bd_major_version == "3":
-            url = self.config['baseurl'] + '/api/v1/usergroups'
-        else:
-            url = self._get_user_group_url()
-        location = self._create(url, user_group_json)
-        return location
-
-    def create_user_group_by_name(self, group_name, active=True):
-        user_group_info = {
-            'name': group_name,
-            'createdFrom': 'INTERNAL',
-            'active': active
-        }
-        return self.create_user_group(user_group_info)
-
-    # def get_user_group_by_id(self, user_group_id):
-    #     url = self._get_user_group_url() + "/{}".format(user_group_id)
-    #     return self.get_user_group_by_url(url)
-
-    # def get_user_group_by_url(self, user_group_url):
-    #     response = self.execute_get(user_group_url)
-    #     jsondata = response.json()
-    #     return jsondata
-
-    # def get_user_group_by_name(self, user_group_name):
-    #     url = self._get_user_group_url() + "?q={}".format(user_group_name)
-    #     response = self.execute_get(url)
-    #     user_group_obj = response.json()
-    #     if user_group_obj['totalCount'] > 0:
-    #         return user_group_obj['items'][0]
-
-    def update_user_group_by_id(self, user_group_id, update_json):
-        url = self._get_user_group_url() + "/{}".format(user_group_id)
-        return self.update_user_group_by_url(url, update_json)
-
-    def update_user_group_by_url(self, user_group_url, update_json):
-        return self.execute_put(user_group_url, update_json)
-
-    def delete_user_group_by_id(self, user_group_id):
-        url = self._get_user_group_url() + "/{}".format(user_group_id)
-        return self.delete_user_group_by_url(url)
-
-    def delete_user_group_by_url(self, user_group_url):
-        return self.execute_delete(user_group_url)
-
-    ###
-    #
-    # Policy stuff
-    #
-    ###
-    def _get_policy_url(self):
-        return self.config['baseurl'] + "/api/policy-rules"
-
-    def get_policies(self, parameters={}):
-        url = self._get_policy_url() + self._get_parameter_string(parameters)
-        headers = {'Accept': 'application/json'}
-        response = self.execute_get(url, custom_headers=headers)
-        return response.json()
-
-    def create_policy(self, policy_json):
-        url = self._get_policy_url()
-        location = self._create(url, policy_json)
-        return location
-
-    def get_policy_by_id(self, policy_id):
-        url = self._get_policy_url() + "/{}".format(policy_id)
-        return self.get_policy_by_url(url)
-
-    def get_policy_by_url(self, policy_url):
-        headers = {'Accept': 'application/vnd.blackducksoftware.policy-4+json'}
-        response = self.execute_get(policy_url, custom_headers=headers)
-        jsondata = response.json()
-        return jsondata
-
-    def update_policy_by_id(self, policy_id, update_json):
-        url = self._get_policy_url() + "/{}".format(policy_id)
-        return self.update_policy_by_url(url, update_json)
-
-    def update_policy_by_url(self, policy_url, update_json):
-        return self.execute_put(policy_url, update_json)
-
-    def delete_policy_by_id(self, policy_id):
-        url = self._get_policy_url() + "/{}".format(policy_id)
-        return self.delete_policy_by_url(url)
-
-    def delete_policy_by_url(self, policy_url):
-        return self.execute_delete(policy_url)
-
-    ##
-    #
-    # Vulnerabilities
-    #
-    ##
-    def _get_vulnerabilities_url(self):
-        return self.config['baseurl'] + '/api/vulnerabilities'
-
-    def get_vulnerabilities(self, vulnerability, parameters={}):
-        url = self._get_vulnerabilities_url() + "/{}".format(vulnerability) + self._get_parameter_string(parameters)
-        headers = {'Accept': 'application/vnd.blackducksoftware.vulnerability-4+json'}
-        response = self.execute_get(url, custom_headers=headers)
-        return response.json()
-
-    def get_vulnerability_affected_projects(self, vulnerability):
-        url = self._get_vulnerabilities_url() + "/{}/affected-projects".format(vulnerability) 
-        custom_headers = {'Accept': 'application/vnd.blackducksoftware.vulnerability-4+json'}
-        response = self.execute_get(url, custom_headers=custom_headers)
-        return response.json()
-
-    # TODO: Refactor this, i.e. use get_link method?
-    def get_vulnerable_bom_components(self, version_obj, limit=9999, offset=0):
-        url = "{}/vulnerable-bom-components".format(version_obj['_meta']['href'])
-        custom_headers = {'Accept': 'application/vnd.blackducksoftware.bill-of-materials-6+json'}
-        param_string = self._get_parameter_string({'limit': limit, 'offset': offset})
-        url = "{}{}".format(url, param_string)
-        response = self.execute_get(url, custom_headers=custom_headers)
-        return response.json()
-
-    # TODO: Remove or refactor this
-    def get_component_remediation(self, bom_component):
-        url = "{}/remediating".format(bom_component['componentVersion'])
-        logger.debug("Url for getting remediation info is : {}".format(url))
-        response = self.execute_get(url)
-        return response.json()
-
-    def set_vulnerablity_remediation (self, vuln, remediation_status, remediation_comment):
-        url = vuln['_meta']['href']
-        update={}
-        update['remediationStatus'] = remediation_status
-        update['comment'] = remediation_comment
-        response = self.execute_put(url, data=update)
-        return response
-
-    ##
-    #
-    # Lookup Black Duck (Hub) KB info given Protex KB info
-    #
-    ##
-    def find_component_info_for_protex_component(self, protex_component_id, protex_component_release_id):
-        '''Will return the Hub component corresponding to the protex_component_id, and if a release (version) id
-        is given, the response will also include the component-version. Returns an empty list if there were
-        no components found.
-        '''
-        url = self.config['baseurl'] + "/api/components"
-        if protex_component_release_id:
-            query = "?q=bdsuite:{}%23{}&limit=9999".format(protex_component_id, protex_component_release_id)
-        else:
-            query = "?q=bdsuite:{}&limit=9999".format(protex_component_id)
-        with_query = url + query
-        logger.debug("Finding the Hub componet for Protex component id {}, release id {} using query/url {}".format(
-            protex_component_id, protex_component_release_id, with_query))
-        response = self.execute_get(with_query)
-        logger.debug("query results in status code {}, json data: {}".format(response.status_code, response.json()))
-        # TODO: Error checking and retry? For now, as POC just assuming it worked
-        component_list_d = response.json()
-        return response.json()
-        
-
-    ##
-    #
-    # CSV and Notices reporting
-    #
-    ##
-
-    valid_categories = ['VERSION','CODE_LOCATIONS','COMPONENTS','SECURITY','FILES', 'ATTACHMENTS', 'CRYPTO_ALGORITHMS', 'PROJECT_VERSION_CUSTOM_FIELDS', 'BOM_COMPONENT_CUSTOM_FIELDS', 'LICENSE_TERM_FULFILLMENT']
-    valid_report_formats = ["CSV", "JSON"]
-    def create_version_reports(self, version, report_list, format="CSV"):
-        assert all(list(map(lambda k: k in HubInstance.valid_categories, report_list))), "One or more selected report categories in {} are not valid ({})".format(
-            report_list, HubInstance.valid_categories)
-        assert format in HubInstance.valid_report_formats, "Format must be one of {}".format(HubInstance.valid_report_formats)
-
-        post_data = {
-            'categories': report_list,
-            'versionId': version['_meta']['href'].split("/")[-1],
-            'reportType': 'VERSION',
-            'reportFormat': format
-        }
-        version_reports_url = self.get_link(version, 'versionReport')
-        return self.execute_post(version_reports_url, post_data)
-
-    valid_notices_formats = ["TEXT", "JSON"]
-    def create_version_notices_report(self, version, format="TEXT", include_copyright_info=True):
-        assert format in HubInstance.valid_notices_formats, "Format must be one of {}".format(HubInstance.valid_notices_formats)
-
-        post_data = {
-            'versionId': object_id(version),
-            'reportType': 'VERSION_LICENSE',
-            'reportFormat': format
-        }
-        if include_copyright_info:
-            post_data.update({'categories': ["COPYRIGHT_TEXT"] })
-
-        notices_report_url = self.get_link(version, 'licenseReports')
-        return self.execute_post(notices_report_url, post_data)
-
-    def download_report(self, report_id):
-        # TODO: Fix me, looks like the reports should be downloaded from different paths than the one here, and depending on the type and format desired the path can change
-        url = self.get_urlbase() + "/api/reports/{}".format(report_id)
-        return self.execute_get(url, {'Content-Type': 'application/zip', 'Accept':'application/zip'})
-
-    def download_notification_report(self, report_location_url):
-        '''Download the notices report using the report URL. Inspect the report object to determine
-        the format and use the appropriate media header'''
-        custom_headers = {'Accept': 'application/vnd.blackducksoftware.report-4+json'}
-        response = self.execute_get(report_location_url, custom_headers=custom_headers)
-        report_obj = response.json()
-
-        if report_obj['reportFormat'] == 'TEXT':
-            download_url = self.get_link(report_obj, "download") + ".json"
-            logger.debug("downloading report from {}".format(download_url))
-            response = self.execute_get(download_url, {'Accept': 'application/zip'})
-        else:
-            # JSON
-            contents_url = self.get_link(report_obj, "content")
-            logger.debug("retrieving report contents from {}".format(contents_url))
-            response = self.execute_get(contents_url, {'Accept': 'application/json'})
-        return response, report_obj['reportFormat']
-
-    ##
-    #
-    # (Global) Vulnerability reports
-    #
-    ##
-    valid_vuln_status_report_formats = ["CSV", "JSON"]
-    def create_vuln_status_report(self, format="CSV"):
-        assert format in HubInstance.valid_vuln_status_report_formats, "Format must be one of {}".format(HubInstance.valid_vuln_status_report_formats)
-
-        post_data = {
-            "reportFormat": format,
-            "locale": "en_US"
-        }
-        url = self.get_apibase() + "/vulnerability-status-reports"
-        custom_headers = {
-            'Content-Type': 'application/vnd.blackducksoftware.report-4+json',
-            'Accept': 'application/vnd.blackducksoftware.report-4+json'
-        }
-        return self.execute_post(url, custom_headers=custom_headers, data=post_data)
-
-    ##
-    #
-    # License stuff
-    #
-    ##
-    def _get_license_info(self, license_obj):
-        if 'license' in license_obj:
-            license_info = {}
-            text_json = {}
-            logger.debug("license: {}".format(license_obj))
-            response = self.execute_get(license_obj['license'])
-            if response.status_code == 200:
-                license_info = response.json()
-                text_url = self.get_link(license_info, 'text')
-                response = self.execute_get(text_url)
-                if response.status_code == 200:
-                    text_json = response.text
-            yield {"license_info": license_info,
-                    "license_text_info": text_json}
-        elif 'licenses' in license_obj and isinstance(license_obj['licenses'], list):
-            for license in license_obj['licenses']:
-                self._get_license_info(license)
-
-    def get_license_info_for_bom_component(self, bom_component, limit=1000):
-        self._check_version_compatibility()
-        all_licenses = {}
-        logger.debug("gathering license info for bom component {}, version {}".format(
-            bom_component['componentName'], bom_component['componentVersionName']))
-        for license in bom_component.get('licenses', []):
-            for license_info_obj in self._get_license_info(license):
-                all_licenses.update({
-                        license['licenseDisplay']: license_info_obj
-                    })
-        return all_licenses
-
-    ##
-    #
-    # Files and Snippet matching
-    #
-    ##
-    def _check_version_compatibility(self):
-        if int(self.bd_major_version) < 2018:
-            raise UnsupportedBDVersion("The BD major version {} is less than the minimum required major version {}".format(self.bd_major_version, 2018))        
-
-    def get_file_matches_for_bom_component(self, bom_component, limit=1000):
-        self._check_version_compatibility()
-        url = self.get_link(bom_component, "matched-files")
-        paramstring = self.get_limit_paramstring(limit)
-        logger.debug("GET {}".format(url))
-        response = self.execute_get(url)
-        jsondata = response.json()
-        return jsondata
-
-
-    ##
-    #
-    # Projects and versions Stuff
-    #
-    ##
-
-    def _get_projects_url(self):
-        return self.get_urlbase() + "/api/projects"
-
-    def get_projects(self, limit=100, parameters={}):
-        headers = self.get_headers()
-        if limit:
-            parameters.update({'limit': limit})
-        url = self._get_projects_url() + self._get_parameter_string(parameters)
-        headers['Accept'] = 'application/vnd.blackducksoftware.project-detail-4+json'
-        logger.debug(f"Retrieving projects using url {url}")
-        response = requests.get(url, headers=headers, verify = not self.config['insecure'])
-        jsondata = response.json()
-        return jsondata
-
-    def create_project(self, project_name, version_name="Default Version", parameters={}):
-        url = self._get_projects_url()
-
-        post_data = {
-          "name": project_name,
-          "description": parameters.get("description", ""),
-          "projectTier": parameters.get("project_tier", ""),
-          "projectOwner": parameters.get("project_owner", ""),
-          "projectLevelAdjustments": parameters.get("project_level_adjustments", True),
-          "cloneCategories": [
-            "COMPONENT_DATA",
-            "VULN_DATA"
-          ],
-          "versionRequest": {
-            "phase": parameters.get("version_phase", "PLANNING"),
-            "distribution": parameters.get("version_distribution", "EXTERNAL"),
-            "projectLevelAdjustments": parameters.get("project_level_adjustments", True),
-            "versionName": version_name
-          }
-        }
-        response = self.execute_post(url, data=post_data)
-        return response
-
-    def create_project_version(self, project_obj, new_version_name, clone_version=None, parameters={}):
-        url = self.get_link(project_obj, "versions")
-
-        version_phase = parameters.get("phase", "PLANNING")
-        if version_phase not in HubInstance.VERSION_PHASES:
-            raise InvalidVersionPhase("The phase given {} is not in the list of valid phases ({})".format(
-                version_phase, HubInstance.VERSION_PHASES))
-
-        post_data = {
-            "versionUrl": url,
-            "cloneCategories": [
-                "VULN_DATA",
-                "COMPONENT_DATA"
-            ],
-            "versionName": new_version_name,
-            "phase": version_phase,
-            "distribution": parameters.get("distribution", "EXTERNAL")
-        }
-        if clone_version:
-            post_data["cloneFromReleaseUrl"] = clone_version['_meta']['href']
-        response = self.execute_post(url, data=post_data)
-        return response
-
-    def get_project_by_name(self, project_name):
-        project_list = self.get_projects(parameters={"q":"name:{}".format(project_name)})
-        for project in project_list['items']:
-            if project['name'] == project_name:
-                return project
-
-    def get_projects_by_version_name(self, version_name, exclude_projects=None):
-        """Returns all project dicts which have given version_name, including the version object under 'version' key
-        
-        Arguments:
-            version_name {str} -- version name to be searched
-            exclude_projects {list} -- list of project names to be excluded from scanning for given version name
-        """
-        headers = self.get_headers()
-        projects = self.get_projects(limit=9999).get('items',[])
-        if len(projects) == 0:
-            logger.error('No projects found')
-        else:
-            jsondata = {'items':[]}
-            for project in projects:
-                if project['name'] not in exclude_projects:
-                    version = self.get_version_by_name(project, version_name)
-                    if version:
-                        project['version'] = version
-                        jsondata['items'].append(project)
-            jsondata['totalCount'] = len(jsondata['items'])
-            return jsondata
-
-    def get_version_by_name(self, project, version_name):
-        version_list = self.get_project_versions(project, parameters={'q':"versionName:{}".format(version_name)})
-        # A query by name can return more than one version if other versions
-        # have names that include the search term as part of their name
-        for version in version_list['items']:
-            if version['versionName'] == version_name:
-                return version
-
-    def get_project_version_by_name(self, project_name, version_name):
-        project = self.get_project_by_name(project_name)
-        if project:
-            version = self.get_version_by_name(project, version_name)
-            if version == None:
-                logger.debug("Did not find any project version matching {}".format(version_name))
-            else:
-                return version
-        else:
-            logger.debug("Did not find a project with name {}".format(project_name))
-
-    def get_or_create_project_version(self, project_name, version_name, parameters = {}):
-        project = self.get_project_by_name(project_name)
-        if project:
-            version = self.get_version_by_name(project, version_name)
-            if not version:
-                self.create_project_version(project, version_name, parameters=parameters)
-                version = self.get_version_by_name(project, version_name)
-        else:
-            self.create_project(project_name, version_name, parameters=parameters)
-            project = self.get_project_by_name(project_name)
-            version = self.get_version_by_name(project, version_name)
-        return version
-
-    def get_project_by_id(self, project_id, limit=100):
-        headers = self.get_headers()
-        paramstring = self.get_limit_paramstring(limit)
-        url = self._get_projects_url() + "/" + project_id + paramstring
-        headers['Accept'] = 'application/vnd.blackducksoftware.project-detail-4+json'
-        response = requests.get(url, headers=headers, verify = not self.config['insecure'])
-        jsondata = response.json()
-        return jsondata
-    
-    def get_project_custom_fields(self, project):
-        headers = self.get_headers()
-        url = self.get_link(project, "custom-fields")
-        response = requests.get(url, headers=headers, verify = not self.config['insecure'])
-        jsondata = response.json()
-        return jsondata
-
-    def get_project_tags(self, project):
-        headers = self.get_headers()
-        url = self.get_tags_url(project)
-        response = requests.get(url, headers=headers, verify = not self.config['insecure'])
-        jsondata = response.json()
-        return jsondata
-
-    def get_project_versions(self, project, limit=100, parameters={}):
-        # paramstring = self.get_limit_paramstring(limit)
-        parameters.update({'limit': limit})
-        url = project['_meta']['href'] + "/versions" + self._get_parameter_string(parameters)
-        headers = self.get_headers()
-        headers['Accept'] = 'application/vnd.blackducksoftware.project-detail-4+json'
-        response = requests.get(url, headers=headers, verify = not self.config['insecure'])
-        jsondata = response.json()
-        return jsondata
-
-    def get_version_components(self, projectversion, limit=1000):
-        paramstring = self.get_limit_paramstring(limit)
-        url = projectversion['_meta']['href'] + "/components" + paramstring
-        headers = self.get_headers()
-        headers['Accept'] = 'application/vnd.blackducksoftware.bill-of-materials-6+json'
-        response = requests.get(url, headers=headers, verify = not self.config['insecure'])
-        jsondata = response.json()
-        return jsondata
-    
-    def update_project_settings(self, project, new_settings={}):
-        url = project['_meta']['href']
-        headers = self.get_headers()
-        headers['Accept'] = 'application/vnd.blackducksoftware.project-detail-4+json'
-        headers['Content-Type'] = 'application/vnd.blackducksoftware.project-detail-4+json'
-        response = self.execute_put(url, new_settings, headers)
-        return response
-
-    def update_project_version_settings(self, project_name, version_name, new_settings={}):
-        # Apply any new settings to the given project version
-        version = self.get_project_version_by_name(project_name, version_name)
-
-        if version:
-            for k,v in new_settings.items():
-                if k in HubInstance.PROJECT_VERSION_SETTINGS:
-                    logger.debug("updating setting {} in version {} with value {}".format(
-                        k, version['versionName'], v))
-                    version[k] = v
-                else:
-                    logger.warn("Setting {} is not in the list of project version settings ({})".format(
-                        k, HubInstance.PROJECT_VERSION_SETTINGS))
-
-            url = version['_meta']['href']
-
-            response = self.execute_put(url, version)
-
-            if response.status_code == 200:
-                logger.info("Successfully updated version {} with new settings {}".format(
-                    version['versionName'], new_settings))
-            else:
-                logger.error("Failed to update version {} with new settings {}; status code: {}".format(
-                    version['versionName'], new_settings, response.status_code))
-        else:
-            logger.debug("Did not find a matching project-version in project {}, version name {}".format(
-                project_name, version_name))
-
-    def get_version_by_id(self, project_id, version_id, limit=100):
-        headers = self.get_headers()
-        paramstring = self.get_limit_paramstring(limit)
-        url = self._get_projects_url() + "/" + project_id + "/versions/" + version_id
-        headers['Accept'] = 'application/vnd.blackducksoftware.project-detail-4+json'
-        response = requests.get(url, headers=headers, verify = not self.config['insecure'])
-        jsondata = response.json()
-        return jsondata
-        
-    def compare_project_versions(self, version, compareTo):
-        apibase = self.config['baseurl'] + "/api"
-        paramstring = "?limit=1000&sortField=component.securityRiskProfile&ascending=false&offset=0"
-        cwhat = version['_meta']['href'].replace(apibase, '')
-        cto = compareTo['_meta']['href'].replace(apibase, '')
-        url = apibase + cwhat + "/compare" + cto + "/components" + paramstring
-        headers = self.get_headers()
-        response = requests.get(url, headers=headers, verify = not self.config['insecure'])
-        jsondata = response.json()
-        return jsondata
-    
-    def get_version_codelocations(self, version, limit=100, offset=0):
-        url = self.get_link(version, "codelocations") + self._get_parameter_string({
-            'limit': limit,
-            'offset': offset})
-        custom_headers = {'Content-Type': 'application/vnd.blackducksoftware.scan-4+json'}
-        response = self.execute_get(url, custom_headers=custom_headers)
-        jsondata = response.json()
-        return jsondata
-
-    def delete_project_version_by_name(self, project_name, version_name, save_scans=False):
-        project = self.get_project_by_name(project_name)
-        if project:
-            logger.debug("found project {}".format(project))
-            project_versions = self.get_project_versions(
-                project, 
-                parameters={'q':"versionName:{}".format(version_name)}
-            )
-
-            project_version_codelocations = None
-            if 'totalCount' in project_versions and project_versions['totalCount'] == 1:
-                project_version = project_versions['items'][0]
-                logger.debug("found the project version: {}".format(project_version))
-
-                delete_scans = not save_scans
-                logger.debug("delete_scans was {}".format(delete_scans))
-
-                if delete_scans:
-                    self.delete_project_version_codelocations(project_version)
-                else:
-                    logger.debug("Delete scans was false, or we did not find any codelocations (scans) in version {} of project {}".format(version_name, project_name))
-                # TODO: Check if the project will be "empty" once we delete this version and
-                # delete the project accordingly?
-                logger.info("Deleting project-version at: {}".format(project_version['_meta']['href']))
-                self.execute_delete(project_version['_meta']['href'])
-            else:
-                logger.debug("Did not find version with name {} in project {}".format(version_name, project_name))
-        else:
-            logger.debug("Did not find project with name {}".format(project_name))
-    
-    def delete_project_by_name(self, project_name, save_scans=False, backup_scans=False):
-        project = self.get_project_by_name(project_name)
-        if project:
-            # get project versions
-            project_versions = self.get_project_versions(project)
-            versions = project_versions.get('items', [])
-            logger.debug("Retrieved {} versions for project {}".format(len(versions), project_name))
-            
-            delete_scans = not save_scans
-            logger.debug("delete_scans was {}".format(delete_scans))
-                
-            if delete_scans:
-                # delete all code locations associated with each version
-                for version in versions:
-                    if backup_scans:
-                        logger.debug("Backup code locations (aka scans) for version {}".format(version['versionName']))
-                        self.download_project_scans(project_name, version['versionName'])
-                    logger.debug("Deleting code locations (aka scans) for version {}".format(version['versionName']))
-                    self.delete_project_version_codelocations(version)
-                        
-            # delete the project itself
-            project_url = project['_meta']['href']
-            logger.info("Deleting project {}".format(project_name))
-            self.execute_delete(project_url)
-        else:
-            logger.debug("Did not find project with name {}".format(project_name))
-            
-    def delete_project_version_codelocations(self, version):
-        version_name = version['versionName']
-        try:
-            logger.debug("Retrieving code locations (aka scans) for version {}".format(version_name))
-            version_code_locations = self.get_version_codelocations(version)
-        except:
-            logger.error("Failed to get codelocations (aka scans) for version {}".format(version_name), exc_info=True)
-            version_code_locations = []
-        else:
-            version_code_locations = version_code_locations.get('items', []) if version_code_locations else []
-        logger.debug("Found {} code locations (aka scans) for version {}".format(len(version_code_locations), version_name))
-        code_location_urls = [c['_meta']['href'] for c in version_code_locations]
-        for code_location_url in code_location_urls:
-            logger.info("Deleting code location at: {}".format(code_location_url))
-            self.execute_delete(code_location_url)
-
-    def delete_empty_projects(self):
-        #get all projects with no mapped code locations and delete them all
-        projects = self.get_projects().get('items',[])
-        deleted_projects = list()
-        for p in projects:
-            p_empty = True
-            versions = self.get_project_versions(p).get('items', [])
-            for v in versions:
-                codelocations = self.get_version_codelocations(v)
-                if codelocations['totalCount'] != 0:
-                    p_empty = False
-                    logger.debug("Found a non-empty version in project {}, skipping...".format(
-                        p['name']))
-                    break
-            if p_empty:
-                logger.info("Project {} is empty, deleting".format(p['name']))
-                self.execute_delete(p['_meta']['href'])
-                deleted_projects.append(p['name'])
-        return deleted_projects
-
-    def delete_empty_versions(self, project):
-        # delete versions within a given project if there are no mapped code locations (scans)
-        versions = self.get_project_versions(project).get('items', [])
-        logger.debug("Deleting empty versions for project {}".format(project['name']))
-        deleted_versions = list()
-        for v in versions:
-            codelocations = self.get_version_codelocations(v).get('items', [])
-            if not codelocations:
-                logger.info("Deleting empty version {} from project {}".format(
-                    v['versionName'], project['name']))
-                self.execute_delete(v['_meta']['href'])
-                deleted_versions.append((project['name'], v['versionName']))
-            else:
-                logger.debug("Version {} within project {} has scans (i.e. not empty), skipping".format(
-                    v['versionName'], project['name']))
-        return deleted_versions
-
-    def delete_all_empty_versions(self):
-        # delete versions if there are no mapped code locations (scans) across all projects
-        projects = self.get_projects().get('items', [])
-        deleted_versions = list()
-        logger.info("Deleting empty versions for all {} projects on this server".format(
-            len(projects)))
-        for p in projects:
-            deleted_versions.extend(self.delete_empty_versions(p))
-        return deleted_versions
-
-    def _find_user_group_url(self, assignable_user_groups, user_group_name):
-        for user_group in assignable_user_groups['items']:
-            if user_group['name'] == user_group_name:
-                return user_group['usergroup']
-
-    def _find_user_url(self, assignable_user, user_name):
-        for user in assignable_user['items']:
-            if user['name'] == user_name:
-                return user['user']
-
-    def _project_role_urls(self, project_role_names):
-        all_project_roles = self.get_project_roles()
-        project_role_urls = list()
-        for project_role_name in project_role_names:
-            for project_role in all_project_roles:
-                if project_role_name == project_role['name']:
-                    project_role_urls.append(project_role['_meta']['href'])
-        return project_role_urls
-
-    def assign_user_group_to_project(self, project_name, user_group_name, project_roles):
-        # Assign the user group to the project using the list of project-role names
-        project = self.get_project_by_name(project_name)
-        # user_group = self.get_user_group_by_name(user_group_name)
-
-        if project:
-            project_url = project['_meta']['href']
-            assignable_user_groups_link = self.get_link(project, 'assignable-usergroups')
-            if assignable_user_groups_link:
-                assignable_user_groups_response = self.execute_get(f"{assignable_user_groups_link}?q=name:{user_group_name}")
-                assignable_user_groups = assignable_user_groups_response.json()
-
-                # TODO: What to do if the user group is already assigned to the project, and therefore
-                # does not appear in the list of 'assignable' user groups? Should we search the (assigned) user
-                # groups and re-apply the project-roles to the assignment?
-
-                user_group_url = self._find_user_group_url(assignable_user_groups, user_group_name)
-                if user_group_url:
-                    headers = self.get_headers()
-
-                    # need project role urls to build the POST payload
-                    project_roles_urls = self._project_role_urls(project_roles)
-
-                    # The POST endpoint changes based on whether we found any project-roles to assign
-                    # Also, due to what appears to be a defect, the Content-Type changes
-                    if project_roles_urls:
-                        url = user_group_url + "/roles"
-                        # one dict per project role assignment
-                        post_data = [{'role': r, 'scope': project_url} for r in project_roles_urls]
-                        # I found I had to use this Content-Type (application/json resulted in 412)
-                        # ref: https://jira.dc1.lan/browse/HUB-18417
-                        headers['Content-Type'] = 'application/vnd.blackducksoftware.internal-1+json'
-                    else:
-                        url = project_url + "/usergroups"
-                        # Assigning a group with no project-roles
-                        post_data = {"group": user_group_url}
-                        headers['Content-Type'] = 'application/json'
-
-                    response = requests.post(
-                        url, 
-                        headers=headers, 
-                        data=json.dumps(post_data), 
-                        verify = not self.config['insecure'])
-                    return response
-                else:
-                    assignable_groups = [u['name'] for u in assignable_user_groups['items']]
-                    logger.warning("The user group {} was not found in the assignable user groups ({}) for this project {}. Is the group already assigned to this project?".format(
-                        user_group_name, assignable_groups, project_name))
-            else:
-                logger.warning("This project {} has no assignable user groups".format(project_name))
-        else:
-            logger.warning("Did not find a project by the name {}".format(project_name))
-
-    def delete_user_group_from_project(self, project_name, user_group_name):
-        project = self.get_project_by_name(project_name)
-        
-        if project:
-            project_url = project['_meta']['href']
-            
-            user_group = self.get_user_group_by_name(user_group_name)
-            if user_group:
-                user_group_url = user_group['_meta']['href']
-                user_group_id = user_group_url.rsplit('/', 1)[-1]
-            
-                project_user_group_url = f"{project_url}/usergroups/{user_group_id}"
-                self.execute_delete(project_user_group_url)    
-    
-    def assign_user_to_project(self, user_name, project_name, project_roles, limit=1000):
-        # Assign users to projects
-        project = self.get_project_by_name(project_name)
-
-        if project:
-            project_url = project['_meta']['href']
-            assignable_users_link = self.get_link(project, 'assignable-users')
-            paramstring = self.get_limit_paramstring(limit)
-            url = assignable_users_link + paramstring
-            logger.debug("GET {}".format(url))
-            if assignable_users_link:
-                assignable_users_response = self.execute_get(url)
-                assignable_users = assignable_users_response.json()
-
-                # TODO: What to do if the user is already assigned to the project, and therefore
-                # does not appear in the list of 'assignable' user? Should we search the (assigned) user
-                # and re-apply the project-roles to the assignment?
-
-                user_url = self._find_user_url(assignable_users, user_name)
-                if user_url:
-                    headers = self.get_headers()
-
-                    # need project role urls to build the POST payload
-                    project_roles_urls = self._project_role_urls(project_roles)
-
-                    # The POST endpoint changes based on whether we found any project-roles to assign
-                    # Also, due to what appears to be a defect, the Content-Type changes
-                    if project_roles_urls:
-                        url = user_url + "/roles"
-                        # one dict per project role assignment
-                        post_data = [{'role': r, 'scope': project_url} for r in project_roles_urls]
-                        # I found I had to use this Content-Type (application/json resulted in 412)
-                        # ref: https://jira.dc1.lan/browse/HUB-18417
-                        headers['Content-Type'] = 'application/vnd.blackducksoftware.internal-1+json'
-                    else:
-                        url = project_url + "/users"
-                        # Assigning a user with no project-roles
-                        post_data = {"user": user_url}
-                        headers['Content-Type'] = 'application/json'
-
-                    response = requests.post(
-                        url,
-                        headers=headers,
-                        data=json.dumps(post_data),
-                        verify=not self.config['insecure'])
-                    return response
-                else:
-                    assignable_username = [u['name'] for u in assignable_users['items']]
-                    logger.warning(
-                        "The user {} was not found in the assignable user ({}) for this project {}. Is the user already assigned to this project?".format(
-                            user_name, assignable_username, project_name))
-            else:
-                logger.warning("This project {} has no assignable users".format(project_name))
-        else:
-            logger.warning("Did not find a project by the name {}".format(project_name))
-
-    def assign_project_application_id(self, project_name, application_id, overwrite=False):
-        logger.debug("Assigning application_id {} to project_name {}, overwrite={}".format(
-            application_id, project_name, overwrite))
-
-        existing_application_id, application_id_url = self.get_project_application_id(project_name)
-
-        if existing_application_id:
-            if overwrite:
-                logger.debug("Found an existing application id {} for project {} and overwrite was True. Updating it to {}".format(
-                    existing_application_id, project_name, application_id))
-                return self.update_project_application_id(project_name, application_id)
-            else:
-                logger.debug("Found an existing application id {} for project {} and overwrite was False so not updating it".format(
-                    existing_application_id, project_name))
-        else:
-            logger.debug("No application id exists for project {}, assigning {} to it".format(
-                project_name, application_id))
-            project = self.get_project_by_name(project_name)
-            if project:
-                project_mappings_url = self.get_link(project, "project-mappings")
-                if project_mappings_url:
-                    post_data = {"applicationId": application_id}
-                    response = self.execute_post(project_mappings_url, data=post_data)
-                    return response
-                else:
-                    logger.warning("Did not find project-mappings URL for project {}".format(project))
-            else:
-                logger.warning("Did not find project by name {}".format(project_name))
-
-    def update_project_application_id(self, project_name, new_application_id):
-        application_id, application_id_url = self.get_project_application_id(project_name)
-
-        if application_id and application_id_url:
-            put_data = {
-                "applicationId": new_application_id,
-                "_meta": {
-                    "allow": [
-                      "DELETE",
-                      "GET",
-                      "PUT"
-                    ],
-                    "href": application_id_url,
-                    "links": []
-                }
-            }
-            response = self.execute_put(application_id_url, data=put_data)
-            return response
-        else:
-            logger.debug("Did not find application id for project name {}".format(project_name))
-
-    def delete_application_id(self, project_name):
-        application_id, application_id_url = self.get_project_application_id(project_name)
-
-        if application_id_url:
-            self.execute_delete(application_id_url)
-
-    def get_project_application_id(self, project_name):
-        project_mapping_info = self.get_project_info(project_name, 'project-mappings')
-        if project_mapping_info and 'items' in project_mapping_info:
-            for project_mapping in project_mapping_info['items']:
-                if 'applicationId' in project_mapping:
-                    application_id = project_mapping['applicationId']
-                    application_id_url = project_mapping['_meta']['href']
-
-                    return (application_id, application_id_url)
-            logger.debug("Did not find any project-mappings with 'applicationId' in them")
-            return (None, None)
-        else:
-            logger.debug("did not find any project-mappings for project {}".format(project_name))
-            return (None, None)
-
-    def get_project_info(self, project_name, link_name):
-        project = self.get_project_by_name(project_name)
-        link = self.get_link(project, link_name)
-        if link:
-            response = self.execute_get(link)
-            return response.json()
-        else:
-            return {} # nada
-
-    def get_project_roles(self):
-        all_project_roles = self.get_roles(parameters={"filter":"scope:project"})
-        return all_project_roles['items']
-
-    def get_version_scan_info(self, version_obj):
-        url = self.get_link(version_obj, "codelocations")
-        custom_headers = {'Accept': 'application/vnd.blackducksoftware.project-detail-5+json'}
-        response = self.execute_get(url, custom_headers=custom_headers)
-        code_locations = response.json().get('items', [])
-        if code_locations:
-            scan_info = {
-                'most_recent_scan': max([cl['updatedAt'] for cl in code_locations]),
-                'oldest_scan': min([cl['createdAt'] for cl in code_locations]),
-                'number_scans': len(code_locations)
-            }
-        else:
-            scan_info = {
-                'most_recent_scan': None,
-                'oldest_scan': None,
-                'number_scans': None
-            }
-        return scan_info
-
-    ###
-    #
-    # Add project version as a component to another project
-    # 
-    # 
-    
-    def add_version_as_component(self, main_project_release, sub_project_release):
-        headers = self.get_headers()
-        main_data = main_project_release['_meta']['href'].split('/')
-        sub_data = sub_project_release['_meta']['href'].split('/')
-        main_project_release_links = main_project_release['_meta']['links']
-        main_project_release_component_links = [x for x in main_project_release_links if x['rel'] == 'components']
-        main_project_release_component_link = main_project_release_component_links[0]['href']
-        logger.debug(main_project_release_component_link)
-        sub_project_release_as_custom_component_url = self.get_apibase() + "/components/" + sub_data[5] + "/versions/" + sub_data[7]
-        logger.debug(sub_project_release_as_custom_component_url)
-        payload = {}
-        payload['component'] = sub_project_release_as_custom_component_url
-        logger.debug(json.dumps(payload))
-        response = requests.post(main_project_release_component_link, headers=headers, verify = not self.config['insecure'], json=payload)
-        logger.debug(response)
-        return response
-    
-    ###
-    #
-    # Remove a project version as a component from another project
-    # 
-    # 
-
-    def remove_version_as_component(self, main_project_release, sub_project_release):
-        headers = self.get_headers()
-        main_data = main_project_release['_meta']['href'].split('/')
-        sub_data = sub_project_release['_meta']['href'].split('/')
-        main_project_release_links = main_project_release['_meta']['links']
-        main_project_release_component_links = [x for x in main_project_release_links if x['rel'] == 'components']
-        main_project_release_component_link = main_project_release_component_links[0]['href']
-        logger.debug(main_project_release_component_link)
-        subcomponent_url = main_project_release_component_link + "/" + sub_data[5] + "/versions/" + sub_data[7]
-        logger.debug(subcomponent_url)
-        response = requests.delete(subcomponent_url, headers=headers, verify = not self.config['insecure'])
-        return response
-
-    ###
-    #
-    # Code locations or Scans Stuff
-    #
-    ###
-    
-    def upload_scan(self, filename):
-        url = self.get_apibase() + "/scan/data/?mode=replace"
-        headers = self.get_headers()
-        if filename.endswith('.json') or filename.endswith('.jsonld'):
-            headers['Content-Type'] = 'application/ld+json'
-            with open(filename,"r") as f:
-                response = requests.post(url, headers=headers, data=f, verify=not self.config['insecure'])
-        elif filename.endswith('.bdio'):
-            headers['Content-Type'] = 'application/vnd.blackducksoftware.bdio+zip'
-            with open(filename,"rb") as f:
-                response = requests.post(url, headers=headers, data=f, verify=not self.config['insecure'])
-        else:
-            raise Exception("Unkown file type")
-        return response
-    
-    def download_project_scans(self, project_name,version_name, output_folder=None):
-        version = self.get_project_version_by_name(project_name,version_name)
-        codelocations = self.get_version_codelocations(version)
-        import os
-        if output_folder:
-            if not os.path.exists(output_folder):
-                os.makedirs(output_folder, 0o755, True)
-        
-        result = []
-        
-        for item in codelocations['items']:
-            links = item['_meta']['links']
-            matches = [x for x in links if x['rel'] == 'enclosure' or x['rel'] == 'scan-data']
-            for m in matches:
-                url = m['href']
-                filename = url.split('/')[6]
-                if output_folder:
-                    pathname = os.path.join(output_folder, filename)
-                else:
-                    if not os.path.exists(project_name):
-                        os.mkdir(project_name)
-                    pathname = os.path.join(project_name, filename)
-                responce = requests.get(url, headers=self.get_headers(), stream=True, verify=not self.config['insecure'])
-                with open(pathname, "wb") as f:
-                    for data in responce.iter_content():
-                        f.write(data)
-                result.append({filename, pathname})
-        return result
-                            
-    def get_codelocations(self, limit=100, unmapped=False, parameters={}):
-        parameters['limit'] = limit
-        paramstring = self._get_parameter_string(parameters)
-        headers = self.get_headers()
-        url = self.get_apibase() + "/codelocations" + paramstring
-        headers['Accept'] = 'application/vnd.blackducksoftware.scan-4+json'
-        response = requests.get(url, headers=headers, verify = not self.config['insecure'])
-        jsondata = response.json()
-        if unmapped:
-            jsondata['items'] = [s for s in jsondata['items'] if 'mappedProjectVersion' not in s]
-            jsondata['totalCount'] = len(jsondata['items'])
-        return jsondata
-
-    def get_codelocation_scan_summaries(self, code_location_id = None, code_location_obj = None, limit=100):
-        '''Retrieve the scans (aka scan summaries) for the given location. You can give either
-        code_location_id or code_location_obj. If both are supplied, precedence is to use code_location_obj
-        '''
-        assert code_location_id or code_location_obj, "You must supply at least one - code_location_id or code_location_obj"
-
-        paramstring = "?limit={}&offset=0".format(limit)
-        headers = self.get_headers()
-        headers['Accept'] = 'application/vnd.blackducksoftware.scan-4+json'
-        if code_location_obj:
-            url = self.get_link(code_location_obj, "scans")
-        else:
-            url = self.get_apibase() + \
-                "/codelocations/{}/scan-summaries".format(code_location_id)
-        response = requests.get(url, headers=headers, verify = not self.config['insecure'])
-        jsondata = response.json()
-        return jsondata
-    
-    def delete_unmapped_codelocations(self, limit=1000):
-        code_locations = self.get_codelocations(limit=limit, unmapped=True).get('items', [])
-
-        for c in code_locations:
-            scan_summaries = self.get_codelocation_scan_summaries(code_location_obj = c).get('items', [])
-
-            if scan_summaries[0]['status'] == 'COMPLETE':
-                response = self.execute_delete(c['_meta']['href'])
-
-    def delete_codelocation(self, locationid):
-        url = self.config['baseurl'] + "/api/codelocations/" + locationid
-        headers = self.get_headers()
-        response = requests.delete(url, headers=headers, verify = not self.config['insecure'])
-        return response
-        
-    def get_scan_locations(self, code_location_id):
-        headers = self.get_headers()
-        headers['Accept'] = 'application/vnd.blackducksoftware.scan-4+json'
-        url = self.get_apibase() + "/codelocations/{}".format(code_location_id)
-        response = requests.get(url, headers=headers, verify = not self.config['insecure'])
-        jsondata = response.json()
-        return jsondata
-
-    ##
-    #
-    # Component stuff
-    #
-    ##
-    def _get_components_url(self):
-        return self.get_urlbase() + "/api/components"
-
-    def get_components(self, limit=100, parameters={}):
-        if limit:
-            parameters.update({'limit':limit})
-        #
-        # I was only able to GET components when using this internal media type which is how the GUI works
-        #       July 19, 2019 Glenn Snyder
-        #
-        custom_headers = {'Accept':'application/vnd.blackducksoftware.internal-1+json'}
-        url = self._get_components_url() + self._get_parameter_string(parameters)
-        response = self.execute_get(url, custom_headers=custom_headers)
-        return response.json()
-
-    def search_components(self, search_str_or_query, limit=100, parameters={}):
-        if limit:
-            parameters.update({'limit':limit})
-        if search_str_or_query.startswith("q="):
-            # allow caller to override original behavior with their own query
-            query = search_str_or_query
-        else:
-            # maintain original, somewhat flawed behavior
-            query = "q=name:{}".format(search_str_or_query)
-        parm_str = self._get_parameter_string(parameters)
-        url = self.get_apibase() + "/search/components{}&{}".format(parm_str, query)
-        response = self.execute_get(url)
-        return response.json()
-        
-    def get_component_by_id(self, component_id):
-        url = self.config['baseurl'] + "/api/components/{}".format(component_id)
-        return self.get_component_by_url(url)
-
-    def get_component_by_url(self, component_url):
-        headers = self.get_headers()
-        response = self.execute_get(component_url)
-        jsondata = response.json()
-        return jsondata
-
-    def update_component_by_id(self, component_id, update_json):
-        url = self.config["baseurl"] + "/api/components/{}".format(component_id)
-        return self.update_component_by_url(url, update_json)
-
-    def update_component_by_url(self, component_url, update_json):
-        return self.execute_put(component_url, update_json)
-
-
-    ##
-    #
-    # Custom fields
-    #
-    ##
-    def _get_cf_url(self):
-        return self.get_apibase() + "/custom-fields/objects"
-
-    def supported_cf_object_types(self):
-        '''Get the types and cache them since they are static (on a per-release basis)'''
-        if not hasattr(self, "_cf_object_types"):
-            logger.debug("retrieving object types")
-            self._cf_object_types = [cfo['name'] for cfo in self.get_cf_objects().get('items', [])]
-        return self._cf_object_types
-
-    def get_cf_objects(self):
-        '''Get CF objects and cache them since these are static (on a per-release basis)'''
-        url = self._get_cf_url()
-        if not hasattr(self, "_cf_objects"):
-            logger.debug("retrieving objects")
-            response = self.execute_get(url)
-            self._cf_objects = response.json()
-        return self._cf_objects
-
-    def _get_cf_object_url(self, object_name):
-        for cf_object in self.get_cf_objects().get('items', []):
-            if cf_object['name'].lower() == object_name.lower():
-                return cf_object['_meta']['href']
-
-    def get_cf_object(self, object_name):
-        assert object_name in self.supported_cf_object_types(), "Object name {} not one of the supported types ({})".format(object_name, self.supported_cf_object_types())
-
-        object_url = self._get_cf_object_url(object_name)
-        response = self.execute_get(object_url)
-        return response.json()
-
-    def _get_cf_obj_rel_path(self, object_name):
-        return object_name.lower().replace(" ", "-")
-
-    def create_cf(self, object_name, field_type, description, label, position, active=True, initial_options=[]):
-        '''
-            Create a custom field for the given object type (e.g. "Project", "Project Version") using the field_type and other parameters.
-
-            Initial options are needed for field types like multi-select where the multiple values to choose from must also be provided.
-
-            initial_options = [{"label":"val1", "position":0}, {"label":"val2", "position":1}]
-        '''
-        assert isinstance(position, int) and position >= 0, "position must be an integer that is greater than or equal to 0"
-        assert field_type in ["BOOLEAN", "DATE", "DROPDOWN", "MULTISELECT", "RADIO", "TEXT", "TEXTAREA"]
-
-        types_using_initial_options = ["DROPDOWN", "MULTISELECT", "RADIO"]
-
-        post_url = self._get_cf_object_url(object_name) + "/fields"
-        cf_object = self._get_cf_obj_rel_path(object_name)
-        cf_request = {
-            "active": active,
-            "description": description,
-            "label": label,
-            "position": position,
-            "type": field_type,
-        }
-        if field_type in types_using_initial_options and initial_options:
-            cf_request.update({"initialOptions": initial_options})
-        response = self.execute_post(post_url, data=cf_request)
-        return response
-
-    def delete_cf(self, object_name, field_id):
-        '''Delete a custom field from a given object type, e.g. Project, Project Version, Component, etc
-
-        WARNING: Deleting a custom field is irreversiable. Any data in the custom fields could be lost so use with caution.
-        '''
-        assert object_name in self.supported_cf_object_types(), "You must supply a supported object name that is in {}".format(self.supported_cf_object_types())
-
-        delete_url = self._get_cf_object_url(object_name) + "/fields/{}".format(field_id)
-        return self.execute_delete(delete_url)
-
-    def get_custom_fields(self, object_name):
-        '''Get the custom field (definition) for a given object type, e.g. Project, Project Version, Component, etc
-        '''
-        assert object_name in self.supported_cf_object_types(), "You must supply a supported object name that is in {}".format(self.supported_cf_object_types())
-
-        url = self._get_cf_object_url(object_name) + "/fields"
-
-        response = self.execute_get(url)        
-        return response.json()
-
-    def get_cf_values(self, obj):
-        '''Get all of the custom fields from an object such as a Project, Project Version, Component, etc
-
-        The obj is expected to be the JSON document for a project, project-version, component, etc
-        '''
-        url = self.get_link(obj, "custom-fields")
-        response = self.execute_get(url)
-        return response.json()
-
-    def get_cf_value(self, obj, field_id):
-        '''Get a custom field value from an object such as a Project, Project Version, Component, etc
-
-        The obj is expected to be the JSON document for a project, project-version, component, etc
-        '''
-        url = self.get_link(obj, "custom-fields") + "/{}".format(field_id)
-        response = self.execute_get(url)
-        return response.json()
-
-    def put_cf_value(self, cf_url, new_cf_obj):
-        '''new_cf_obj is expected to be a modified custom field value object with the values updated accordingly, e.g.
-        call get_cf_value, modify the object, and then call put_cf_value
-        '''
-        return self.execute_put(cf_url, new_cf_obj)
-
-    ##
-    #
-    # General stuff
-    #
-    ##
-
-    def execute_delete(self, url):
-        headers = self.get_headers()
-        response = requests.delete(url, headers=headers, verify = not self.config['insecure'])
-        return response
-
-    def get_ldap_state(self):
-        url = self.config['baseurl'] + "/api/v1/ldap/state"
-        headers = self.get_headers()
-        response = requests.get(url, headers=headers, verify = not self.config['insecure'])
-        jsondata = response.json()
-        return jsondata
-
-    def enable_ldap(self):
-        url = self.config['baseurl'] + "/api/v1/ldap/state"
-        headers = self.get_headers()
-        payload = {}
-        payload['ldapEnabled'] = True
-        response = requests.post(url, headers=headers, verify = not self.config['insecure'], json=payload)
-        jsondata = response.json()
-        return jsondata
-        
-    def disable_ldap(self):
-        url = self.config['baseurl'] + "/api/v1/ldap/state"
-        headers = self.get_headers()
-        payload = {}
-        payload['ldapEnabled'] = False
-        response = requests.post(url, headers=headers, verify = not self.config['insecure'], json=payload)
-        jsondata = response.json()
-        return jsondata
-        
-    def get_ldap_configs(self):
-        url = self.config['baseurl'] + "/api/v1/ldap/configs"
-        headers = self.get_headers()
-        headers['Content-Type']  = "application/json"
-        response = requests.get(url, headers=headers, verify = not self.config['insecure'])
-        jsondata = response.json()
-        return jsondata
-
-    ##
-    #
-    # Health Stuff
-    #
-    ##
-    def get_health_checks(self):
-        url = self.get_urlbase() + "/api/health-checks/liveness"
-        return self.execute_get(url)
-    
-    ##
-    #
-    # Jobs
-    #
-    ##
-    def get_jobs(self, parameters={}):
-        url = self.get_apibase() + "/jobs"
-        url = url + self._get_parameter_string(parameters)
-        custom_headers = {'Accept': 'application/vnd.blackducksoftware.status-4+json'}
-        response = self.execute_get(url, custom_headers=custom_headers)
-        return response.json()
-
-    ##
-    #
-    # Job Statistics
-    #
-    ##
-    def get_job_statistics(self):
-        url = self.get_urlbase() + "/api/job-statistics"
-        response = self.execute_get(url)
-        return response.json()
-        
-    ##
-    #
-    # Notifications
-    #
-    ##
-    def get_notifications(self, parameters={}):
-        url = self.get_urlbase() + "/api/notifications" + self._get_parameter_string(parameters)
-        custom_headers = {'Accept': 'application/vnd.blackducksoftware.notification-4+json'}
-        response = self.execute_get(url, custom_headers=custom_headers)
-        json_data = response.json()
-        return json_data
-
-    ##
-    #
-    # Licenses
-    #
-    ##
-    def get_licenses(self, parameters={}):
-        url = self.get_urlbase() + "/api/licenses" + self._get_parameter_string(parameters)
-        response = self.execute_get(url, custom_headers={'Accept':'application/json'})
-        json_data = response.json()
-        return json_data
-
-    ##
-    #
-    # General methods including get, put, post, etc
-    #
-    ##
-    def _validated_json_data(self, data_to_validate):
-        if isinstance(data_to_validate, dict) or isinstance(data_to_validate, list):
-            json_data = json.dumps(data_to_validate)
-        else:
-            json_data = data_to_validate
-        json.loads(json_data) # will fail with JSONDecodeError if invalid
-        return json_data
-
-    def execute_get(self, url, custom_headers={}):
-        headers = self.get_headers()
-        headers.update(custom_headers)
-        response = requests.get(url, headers=headers, verify = not self.config['insecure'])
-        return response
-        
-    def execute_put(self, url, data, custom_headers={}):
-        json_data = self._validated_json_data(data)
-        headers = self.get_headers()
-        headers["Content-Type"] = "application/json"
-        headers.update(custom_headers)
-        response = requests.put(url, headers=headers, data=json_data, verify = not self.config['insecure'])
-        return response
-
-    def _create(self, url, json_body):
-        response = self.execute_post(url, json_body)
-        # v4+ returns the newly created location in the response headers
-        # and there is nothing in the response json
-        # whereas v3 returns the newly created object in the response json
-        if response.status_code == 201:
-            if "location" in response.headers:
-                return response.headers["location"]
-            else:
-                try:
-                    response_json = response.json()
-                except json.decoder.JSONDecodeError:
-                    logger.warning('did not receive any json data back')
-                else:
-                    if '_meta' in response_json and 'href' in response_json['_meta']:
-                        return response_json['_meta']['href']
-                    else:
-                        return response_json
-        elif response.status_code == 412:
-            raise CreateFailedAlreadyExists("Failed to create the object because it already exists - url {}, body {}, response {}".format(url, json_body, response))
-        else:
-            raise CreateFailedUnknown("Failed to create the object for an unknown reason - url {}, body {}, response {}".format(url, json_body, response))
-
-    def execute_post(self, url, data, custom_headers={}):
-        json_data = self._validated_json_data(data)
-        headers = self.get_headers()
-        headers["Content-Type"] = "application/json"
-        headers.update(custom_headers)
-        response = requests.post(url, headers=headers, data=json_data, verify = not self.config['insecure'])
-        return response
->>>>>>> 37a44e83
 
     def print_methods(self):
         import inspect
