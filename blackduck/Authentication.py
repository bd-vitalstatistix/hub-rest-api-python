'''

Created on Dec 23, 2020
@author: ar-calder

'''
 
import requests
from requests.auth import AuthBase
import logging
import json
from datetime import datetime, timedelta

logger = logging.getLogger(__name__)

<<<<<<< HEAD
class BearerAuth(requests.auth.AuthBase):
    """authenticate with blackduck hub using bearer token

    Args:
        session? (requests.session): requests session i.e. for proxy settings
        token (string): bearer token as generated in blackduck hub
        base_url (string): url of blackduck hub instance
        verify? (list/bool): requests.verify
        timeout? (int): time in seconds before failing auth request 

    Raises:
        ValueError: when token or base_url are missing
        connect_timeout: see: requests.requests.exceptions.connect_timeout
        read_timeout: see: requests.requests.exceptions.read_timeout

    Returns:
        (requests.auth): auth header updated with token
    """
    from .Exceptions import http_exception_handler
    
    def __init__(
        self,
        session=None,
        token=None,
        base_url=None,
        verify=True,
        timeout=15,
        ):

        if any(arg == False for arg in (token, base_url)):
=======

class NoAuth(AuthBase):
    def __call__(self, r):
        return r


class BearerAuth(AuthBase):
    
    from .Exceptions import http_exception_handler

    def __init__(self, session=None, token=None):
        if any(arg is False for arg in (session, token)):
>>>>>>> f2887d82
            raise ValueError(
                'session & token are required'
            )

        self.client_token = token
        self.auth_token = None
        self.csrf_token = None
        self.valid_until = datetime.utcnow()

<<<<<<< HEAD
        self.auth_url = requests.compat.urljoin(base_url, '/api/tokens/authenticate')
        self.session = session or requests.session()
        self.timeout = timeout        
=======
        self.session = session
>>>>>>> f2887d82

    def __call__(self, request):
        if not self.auth_token or self.valid_until < datetime.utcnow():
            # If authentication token not set or no longer valid
            self.authenticate()

        request.headers.update({ 
            "authorization" : f"bearer {self.auth_token}",
            "X-CSRF-TOKEN" : self.csrf_token
        })

        return request

    def authenticate(self):
        if not self.session.verify:
            requests.packages.urllib3.disable_warnings()
            # Announce this on every auth attempt, as a little incentive to properly configure certs
            logger.warn("ssl verification disabled, connection insecure. do NOT use verify=False in production!")
            
        try:
            response = self.session.request(
                method='POST',
                url="/api/tokens/authenticate",
                auth=NoAuth(),  # temporarily strip authentication to avoid infinite recursion
                headers={"Authorization": f"token {self.client_token}"}
            )

            if response.status_code / 100 != 2:
                self.http_exception_handler(
                    response=response,
                    name="authenticate"
                )

            content = response.json()
            self.csrf_token = response.headers.get('X-CSRF-TOKEN')
            self.auth_token = content.get('bearerToken')
            self.valid_until = datetime.utcnow() + timedelta(milliseconds=int(content.get('expiresInMilliseconds', 0)))

        # Do not handle exceptions - just just more details as to possible causes
        # Thus we do not catch a JsonDecodeError here even though it may occur
        # - no further details to give.
        except requests.exceptions.ConnectTimeout:
            logger.critical("could not establish a connection; this may be indicative of proxy misconfiguration")
            raise
        except requests.exceptions.ReadTimeout:
            logger.critical("slow or unstable connection, consider increasing timeout")
            raise
        else:
            logger.info(f"success: auth granted until {self.valid_until} UTC")


class CookieAuth(requests.auth.AuthBase):
    """authenticate with blackduck hub using username/password
       note: this should be avoided if possible or used as a temporary measure

    Args:
        session? (requests.session): requests session i.e. for proxy settings
        username (string): username of blackduck hub user
        password (string): password of blackduck hub user
        base_url (string): url of blackduck hub instance
        verify? (list/bool): requests.verify
        timeout? (int): time in seconds before failing auth request 

    Raises:
        ValueError: when token or base_url are missing
        connect_timeout: see: requests.requests.exceptions.connect_timeout
        read_timeout: see: requests.requests.exceptions.read_timeout

    Returns:
        (requests.auth): auth header updated with token
    """
    from .Exceptions import http_exception_handler

    def __init__(
        self,
        session,
        username,
        password,
        base_url,
        verify=True,
        timeout=15,
    ):
        if any(arg == False for arg in (username, password, base_url)):
            raise ValueError(
                'username, password & base_url are required'
            )

        self.verify=verify
        self.username = username
        self.password = password,
        self.auth_token = None
        self.csrf_token = None
        self.valid_until = datetime.utcnow()

        self.auth_url = requests.compat.urljoin(base_url, '/j_spring_security_check')
        self.session = session or requests.session()
        self.timeout = timeout        

    def __call__(self, request):
        if not self.auth_token or self.valid_until < datetime.utcnow():
            # If authentication token not set or no longer valid
            self.authenticate()

        request.headers.update({ 
            "authorization" : f"bearer {self.auth_token}",
        })

        return request

    def authenticate(self):
        logger.warn('authenticating with username/password is not recommended. consider using token based authentication instead.')
        if not self.verify:
            requests.packages.urllib3.disable_warnings()
            # Announce this on every auth attempt, as a little incentive to properly configure certs
            logger.warn("ssl verification disabled, connection insecure. do NOT use verify=False in production!")
            
        try:
            response = self.session.request(
                method='POST',
                url=self.auth_url,
                headers = {
                    "j_username" : self.username,
                    "j_password" : self.password
                },
                verify=self.verify,
                timeout=self.timeout
            )

            if response.status_code / 100 != 2:
                self.http_exception_handler(
                    response=response,
                    name="authenticate"
                )

            content = response.json()
            self.cookie = response.headers.get('Set-Cookie', 'COOKIE_UNSET')
            self.auth_token = self.cookie[cookie.index('=')+1:cookie.index(';')]
            self.valid_until = datetime.utcnow() + timedelta(milliseconds=int(content.get('expiresInMilliseconds', 900000)))

        # Do not handle exceptions - just just more details as to possible causes
        # Thus we do not catch a JsonDecodeError here even though it may occur
        # - no futher details to give.  
        except requests.exceptions.ConnectTimeout as connect_timeout:
            logger.critical(f"could not establish a connection within {self.timeout}s, this may be indicative of proxy misconfiguration")
            raise connect_timeout
        except requests.exceptions.ReadTimeout as read_timeout:
            logger.critical(f"slow or unstable connection, consider increasing timeout (currently set to {self.timeout}s)")
            raise read_timeout
        else:
            logger.info(f"success: auth granted until {self.valid_until} UTC")<|MERGE_RESOLUTION|>--- conflicted
+++ resolved
@@ -13,38 +13,6 @@
 
 logger = logging.getLogger(__name__)
 
-<<<<<<< HEAD
-class BearerAuth(requests.auth.AuthBase):
-    """authenticate with blackduck hub using bearer token
-
-    Args:
-        session? (requests.session): requests session i.e. for proxy settings
-        token (string): bearer token as generated in blackduck hub
-        base_url (string): url of blackduck hub instance
-        verify? (list/bool): requests.verify
-        timeout? (int): time in seconds before failing auth request 
-
-    Raises:
-        ValueError: when token or base_url are missing
-        connect_timeout: see: requests.requests.exceptions.connect_timeout
-        read_timeout: see: requests.requests.exceptions.read_timeout
-
-    Returns:
-        (requests.auth): auth header updated with token
-    """
-    from .Exceptions import http_exception_handler
-    
-    def __init__(
-        self,
-        session=None,
-        token=None,
-        base_url=None,
-        verify=True,
-        timeout=15,
-        ):
-
-        if any(arg == False for arg in (token, base_url)):
-=======
 
 class NoAuth(AuthBase):
     def __call__(self, r):
@@ -57,7 +25,6 @@
 
     def __init__(self, session=None, token=None):
         if any(arg is False for arg in (session, token)):
->>>>>>> f2887d82
             raise ValueError(
                 'session & token are required'
             )
@@ -67,13 +34,7 @@
         self.csrf_token = None
         self.valid_until = datetime.utcnow()
 
-<<<<<<< HEAD
-        self.auth_url = requests.compat.urljoin(base_url, '/api/tokens/authenticate')
-        self.session = session or requests.session()
-        self.timeout = timeout        
-=======
         self.session = session
->>>>>>> f2887d82
 
     def __call__(self, request):
         if not self.auth_token or self.valid_until < datetime.utcnow():
